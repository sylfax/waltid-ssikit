--- conflicted
+++ resolved
@@ -8,10 +8,6 @@
   - EBSI Timestamping service https://github.com/walt-id/waltid-roadmap/issues/25
   
 - Features
-<<<<<<< HEAD
-  - Added GaiaxSelfDecription credential https://github.com/dNationCloud/waltid-ssikit/pull/1 thx to https://github.com/dNationCloud & https://github.com/matofeder
-  - Added VerifiableVaccinationCertificate 
-=======
   - Added generic jsonRpcService for working with the EBSI ledger https://github.com/walt-id/waltid-ssikit/pull/82
 
 ## [1.1.1] - 2021-12-03
@@ -23,7 +19,6 @@
     -   Creation of VerifiablePresentations via Custodian REST API <https://github.com/walt-id/waltid-ssikit/issues/62>
     -   Custodians REST API should also offer the management functionality for DIDs <https://github.com/walt-id/waltid-ssikit/issues/71>
     -   Import cryptographic key from did:key <https://github.com/walt-id/waltid-ssikit/commit/4ed0b4c02ff75aad7032109b71414ff32756422a>
->>>>>>> 5324ca5c
 
 ## [1.1.0] - 2021-11-25
 

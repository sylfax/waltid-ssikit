package id.walt.signatory

import id.walt.vclib.model.VerifiableCredential
import id.walt.vclib.vclist.VerifiableDiploma
import id.walt.vclib.vclist.VerifiableId
import java.util.*

object CLIDataProviders {
    fun getCLIDataProviderFor(templateId: String): SignatoryDataProvider? {
        return when(templateId) {
            "VerifiableDiploma" -> VerifiableDiplomaCLIDataProvider()
            "VerifiableId" -> VerifiableIDCLIDataProvider()
            else -> null
        }
    }
}

abstract class CLIDataProvider : SignatoryDataProvider {
    fun prompt(prompt: String, default: String?): String? {
        print("$prompt [$default]: ")
        val input = readLine()
        return when(input.isNullOrBlank()) {
            true -> default
            else -> input
        }
    }

    fun promptInt(prompt: String, default: Int?): Int {
        val str = prompt(prompt, default.let { it.toString() })
        return str.let { Integer.parseInt(it) }
    }
}

class VerifiableDiplomaCLIDataProvider : CLIDataProvider() {
    override fun populate(template: VerifiableCredential, proofConfig: ProofConfig): VerifiableCredential {
        template as VerifiableDiploma
        
        template.apply {
            id = proofConfig.credentialId ?: "education#higherEducation#${UUID.randomUUID()}"
            issuer = proofConfig.issuerDid
            if (proofConfig.issueDate != null) issuanceDate = dateFormat.format(proofConfig.issueDate)
            if (proofConfig.expirationDate != null) expirationDate = dateFormat.format(proofConfig.expirationDate)
            validFrom = issuanceDate 
            
            credentialSubject!!.apply {
                id = proofConfig.subjectDid

                println()
                println("Subject personal data, ID: ${proofConfig.subjectDid}")
                println("----------------------")
                identifier = prompt("Identifier", identifier)
                familyName = prompt("Family name", familyName)
                givenNames = prompt("Given names", givenNames)
                dateOfBirth = prompt("Date of birth", dateOfBirth)

                println()
                println("Awarding Opportunity")
                println("----------------------")
                awardingOpportunity!!.apply {
                    id = prompt("Opportunity ID", id) ?: ""
                    identifier = prompt("Identifier", identifier) ?: ""
                    location = prompt("Location", location) ?: ""
                    startedAtTime = prompt("Started at", startedAtTime) ?: ""
                    endedAtTime = prompt("Ended at", endedAtTime) ?: ""

                    println()
                    println("Awarding Body, ID: ${proofConfig.issuerDid}")
                    awardingBody.apply {
                        id = proofConfig.issuerDid
                        preferredName = prompt("Preferred name", preferredName) ?: ""
                        homepage = prompt("Homepage", homepage) ?: ""
                        registration = prompt("Registration", registration) ?: "" 
                    }
                }
                
                println()
                println("Grading scheme")
                println("----------------------")
                gradingScheme?.apply {
                    id = prompt("Grading Scheme ID", id) ?: ""
                    title = prompt("Title", title) ?: ""
                }

                println()
                println("Learning Achievement")
                println("----------------------")
                learningAchievement?.apply {
                    id = prompt("Learning achievement ID", id) ?: ""
                    title = prompt("Title", title) ?: ""
                    description = prompt("Description", description) ?: ""
                    additionalNote = listOf(prompt("Additional note", additionalNote?.get(0)) ?: "")
                }

                println()
                println("Learning Specification")
                println("----------------------")
                learningSpecification?.apply {
                    id = prompt("Learning specification ID", id) ?: ""
                    ectsCreditPoints = promptInt("ECTS credit points", ectsCreditPoints)
                    eqfLevel = promptInt("EQF Level", eqfLevel)
                    iscedfCode = listOf(prompt("ISCEDF Code", iscedfCode[0]) ?: "")
                    nqfLevel = listOf(prompt("NQF Level", nqfLevel[0]) ?: "")
                }
            }
        }
       
        return template
    }
<<<<<<< HEAD
}

class VerifiableIDCLIDataProvider : CLIDataProvider() {
    override fun populate(vc: VerifiableCredential, proofConfig: ProofConfig): VerifiableCredential {
        vc as VerifiableId
        vc.id = proofConfig.id ?: "education#higherEducation#${UUID.randomUUID()}"
        vc.issuer = proofConfig.issuerDid
        if (proofConfig.issueDate != null) vc.issuanceDate = dateFormat.format(proofConfig.issueDate)
        if (proofConfig.expirationDate != null) vc.expirationDate = dateFormat.format(proofConfig.expirationDate)
        vc.validFrom = vc.issuanceDate
        vc.credentialSubject!!.id = proofConfig.subjectDid

        println()
        println("Subject personal data, ID: ${proofConfig.subjectDid}")
        println("----------------------")
        vc.credentialSubject!!.firstName = prompt("First name", vc.credentialSubject!!.firstName)
        vc.credentialSubject!!.familyName = prompt("Family name", vc.credentialSubject!!.familyName)
        vc.credentialSubject!!.dateOfBirth = prompt("Date of birth", vc.credentialSubject!!.dateOfBirth)
        vc.credentialSubject!!.gender = prompt("Gender", vc.credentialSubject!!.gender)
        vc.credentialSubject!!.placeOfBirth = prompt("Place of birth", vc.credentialSubject!!.placeOfBirth)
        vc.credentialSubject!!.currentAddress = prompt("Current address", vc.credentialSubject!!.currentAddress)

        return vc
    }
=======
>>>>>>> 95f248dc
}<|MERGE_RESOLUTION|>--- conflicted
+++ resolved
@@ -34,14 +34,14 @@
 class VerifiableDiplomaCLIDataProvider : CLIDataProvider() {
     override fun populate(template: VerifiableCredential, proofConfig: ProofConfig): VerifiableCredential {
         template as VerifiableDiploma
-        
+
         template.apply {
             id = proofConfig.credentialId ?: "education#higherEducation#${UUID.randomUUID()}"
             issuer = proofConfig.issuerDid
             if (proofConfig.issueDate != null) issuanceDate = dateFormat.format(proofConfig.issueDate)
             if (proofConfig.expirationDate != null) expirationDate = dateFormat.format(proofConfig.expirationDate)
-            validFrom = issuanceDate 
-            
+            validFrom = issuanceDate
+
             credentialSubject!!.apply {
                 id = proofConfig.subjectDid
 
@@ -69,10 +69,10 @@
                         id = proofConfig.issuerDid
                         preferredName = prompt("Preferred name", preferredName) ?: ""
                         homepage = prompt("Homepage", homepage) ?: ""
-                        registration = prompt("Registration", registration) ?: "" 
+                        registration = prompt("Registration", registration) ?: ""
                     }
                 }
-                
+
                 println()
                 println("Grading scheme")
                 println("----------------------")
@@ -103,16 +103,15 @@
                 }
             }
         }
-       
+
         return template
     }
-<<<<<<< HEAD
 }
 
 class VerifiableIDCLIDataProvider : CLIDataProvider() {
     override fun populate(vc: VerifiableCredential, proofConfig: ProofConfig): VerifiableCredential {
         vc as VerifiableId
-        vc.id = proofConfig.id ?: "education#higherEducation#${UUID.randomUUID()}"
+        vc.id = proofConfig.credentialId ?: "education#higherEducation#${UUID.randomUUID()}"
         vc.issuer = proofConfig.issuerDid
         if (proofConfig.issueDate != null) vc.issuanceDate = dateFormat.format(proofConfig.issueDate)
         if (proofConfig.expirationDate != null) vc.expirationDate = dateFormat.format(proofConfig.expirationDate)
@@ -131,6 +130,4 @@
 
         return vc
     }
-=======
->>>>>>> 95f248dc
 }
--- conflicted
+++ resolved
@@ -4,13 +4,10 @@
 import deltadao.GaiaxCredential
 import id.walt.vclib.model.VerifiableCredential
 import id.walt.vclib.vclist.*
-<<<<<<< HEAD
 import java.text.SimpleDateFormat
-=======
 import mu.KotlinLogging
 
 private val log = KotlinLogging.logger("SSIKIT VcUtils")
->>>>>>> 7c4b3357
 
 object VcUtils {
 
@@ -57,7 +54,10 @@
             is UniversityDegree -> vc.issuanceDate
             is VerifiableAttestation -> vc.issuanceDate
             is VerifiableAuthorization -> vc.issuanceDate
-            else -> ""
+            else -> {
+                log.warn { "No getIssuanceDate for ${vc.type.last()}!" }
+                ""
+            }
         }.let { parseDate(it) }
 
     fun getValidFrom(vc: VerifiableCredential) = when (vc) {
@@ -66,7 +66,10 @@
             is VerifiableDiploma -> vc.validFrom
             is VerifiableAttestation -> vc.validFrom
             is VerifiableAuthorization -> vc.validFrom
-            else -> ""
+            else -> {
+                log.warn { "No getValidFrom for ${vc.type.last()}!" }
+                ""
+            }
         }.let { parseDate(it) }
 
     fun getExpirationDate(vc: VerifiableCredential) = when (vc) {
@@ -74,7 +77,10 @@
             is VerifiableId -> vc.expirationDate
             is VerifiableDiploma -> vc.expirationDate
             is VerifiableAuthorization -> vc.expirationDate
-            else -> ""
+            else -> {
+                log.warn { "No getExpirationDate for ${vc.type.last()}!" }
+                ""
+            }
         }.let { parseDate(it) }
 
     private fun parseDate(date: String?) = try {
@@ -89,6 +95,9 @@
         is VerifiableDiploma -> vc.credentialSchema
         is VerifiableAttestation ->  vc.credentialSchema
         is VerifiableAuthorization -> vc.credentialSchema
-        else -> null
+        else -> {
+            log.warn { "No getCredentialSchema for ${vc.type.last()}!" }
+            null
+        }
     }
 }
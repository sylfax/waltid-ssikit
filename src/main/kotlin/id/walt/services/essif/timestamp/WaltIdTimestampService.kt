--- conflicted
+++ resolved
@@ -1,21 +1,15 @@
 package id.walt.services.essif.timestamp
 
 import id.walt.crypto.canonicalize
-<<<<<<< HEAD
-import id.walt.services.essif.jsonrpc.JsonRpcService
-import id.walt.services.essif.jsonrpc.TimestampHashesParams
-=======
 import id.walt.services.WaltIdServices
 import id.walt.services.essif.jsonrpc.*
->>>>>>> 1e241571
 import id.walt.services.key.KeyService
 import io.ktor.client.request.*
 import kotlinx.coroutines.runBlocking
+import kotlinx.serialization.Serializable
 import mu.KotlinLogging
 import org.web3j.crypto.Hash
 import org.web3j.utils.Numeric
-<<<<<<< HEAD
-=======
 
 @Serializable
 data class Timestamps(
@@ -49,7 +43,6 @@
     val data: String,
     val transactionHash: String
 )
->>>>>>> 1e241571
 
 open class WaltIdTimestampService : TimestampService() {
 
@@ -96,15 +89,11 @@
     }
 
     // TODO: Verify all params are properly defined according to EBSI expectations => https://ec.europa.eu/cefdigital/wiki/pages/viewpage.action?spaceKey=EBP&title=DID+Registry+Smart+Contract
-<<<<<<< HEAD
-    override fun buildUnsignedTransactionParams(did: String, ethKeyAlias: String?, data: String): List<TimestampHashesParams> {
-=======
     override fun buildUnsignedTransactionParams(
         did: String,
         ethKeyAlias: String?,
         data: String
     ): List<TimestampHashesParams> {
->>>>>>> 1e241571
         return listOf(
             TimestampHashesParams(
                 keyService.getEthereumAddress(ethKeyAlias ?: did),

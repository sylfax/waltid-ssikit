import org.jetbrains.kotlin.gradle.tasks.KotlinCompile

plugins {
    kotlin("jvm") version "1.6.10"
    kotlin("plugin.serialization") version "1.6.10"
    id("com.github.kkdad.dependency-license-report") version "1.16.6"
    id("org.owasp.dependencycheck") version "6.5.3"
    application
    `maven-publish`
}

group = "id.walt"
version = "1.4-SNAPSHOT"

repositories {
    mavenCentral()
    //jcenter()
    maven("https://jitpack.io")
    maven("https://repo.danubetech.com/repository/maven-public/")
    maven("https://maven.walt.id/repository/waltid/")
    maven("https://maven.walt.id/repository/waltid-ssi-kit/")
    maven("https://maven.walt.id/repository/danubetech")
    mavenLocal()
}

dependencies {
    // Crypto
    api("com.google.crypto.tink:tink:1.6.1")
    api("info.weboftrust:ld-signatures-java:0.5-SNAPSHOT")
    api("decentralized-identity:jsonld-common-java:0.2.0")
    implementation("com.goterl:lazysodium-java:5.1.1")
    implementation("com.github.multiformats:java-multibase:v1.1.0")
    implementation("com.microsoft.azure:azure-keyvault:1.2.4")
    implementation("com.microsoft.azure:azure-client-authentication:1.7.13")
    implementation("com.nimbusds:nimbus-jose-jwt:9.15.2")

    implementation("org.bouncycastle:bcprov-jdk15to18:1.70")
    implementation("org.bouncycastle:bcpkix-jdk15to18:1.70")

    // Ethereum
    implementation("org.web3j:core:5.0.0")
    implementation("org.web3j:crypto:5.0.0")

    implementation("com.google.guava:guava:31.0.1-jre")

    // VC
<<<<<<< HEAD
    implementation("id.walt:waltid-ssikit-vclib:1.11.0")
=======
    implementation("id.walt:waltid-ssikit-vclib:1.10")
>>>>>>> f732da87

    // JSON
    implementation("org.json:json:20210307")
    implementation("com.beust:klaxon:5.5")
    implementation("com.fasterxml.jackson.datatype:jackson-datatype-jsr310:2.13.1")
    implementation("net.pwall.json:json-kotlin-schema:0.31")
    implementation("io.ktor:ktor-client-jackson:1.6.7")

    //implementation("org.jetbrains.kotlinx:kotlinx-serialization-json:1.2.2")

    // DB
    implementation("org.xerial:sqlite-jdbc:3.36.0.2")
    implementation("com.zaxxer:HikariCP:5.0.1")

    // CLI
    implementation("com.github.ajalt.clikt:clikt-jvm:3.4.0")
    implementation("com.github.ajalt.clikt:clikt:3.4.0")

    // Misc
    implementation("commons-io:commons-io:2.11.0")

    // HTTP
    implementation("io.ktor:ktor-client-core:1.6.7")
    implementation("io.ktor:ktor-client-cio:1.6.7")
    implementation("io.ktor:ktor-client-serialization:1.6.7")
    implementation("io.ktor:ktor-client-logging:1.6.7")
    implementation("io.github.rybalkinsd", "kohttp", "0.12.0")


    // REST
    implementation("io.javalin:javalin:4.3.0")
    implementation("io.javalin:javalin-openapi:4.3.0")
    implementation("io.javalin:javalin-testtools:4.3.0")

    // Logging
    implementation("org.slf4j:slf4j-api:2.0.0-alpha5")
    implementation("org.slf4j:slf4j-simple:2.0.0-alpha5")

    implementation("io.github.microutils:kotlin-logging-jvm:2.1.21")

    // Config
    implementation("com.sksamuel.hoplite:hoplite-core:1.4.16")
    implementation("com.sksamuel.hoplite:hoplite-yaml:1.4.16")
    implementation("com.sksamuel.hoplite:hoplite-hikaricp:1.4.16")

    // Service-Matrix
    implementation("id.walt.servicematrix:WaltID-ServiceMatrix:1.1.0")

    // Kotlin
    implementation("org.jetbrains.kotlin:kotlin-stdlib:1.6.0")

    // Testing
    //testImplementation(kotlin("test-junit"))
    testImplementation("io.mockk:mockk:1.12.2")

    testImplementation("io.kotest:kotest-runner-junit5:5.1.0")
    testImplementation("io.kotest:kotest-assertions-core:5.1.0")
    testImplementation("io.kotest:kotest-assertions-json:5.1.0")
}

tasks.withType<Test> {
    useJUnitPlatform()
}

/*
tasks.withType<Test> {
    useJUnitPlatform()
}
 */

java {
    toolchain {
        languageVersion.set(JavaLanguageVersion.of(16))
    }
}

tasks.withType<KotlinCompile> {
    kotlinOptions.jvmTarget = "16"
}

tasks.named<CreateStartScripts>("startScripts") {
    doLast {
        windowsScript.writeText(
            windowsScript.readText().replace(Regex("set CLASSPATH=.*"), "set CLASSPATH=%APP_HOME%\\\\lib\\\\*")
        )
    }
}

val fatJar = task("fatJar", type = Jar::class) {
    group = "build"

    archiveBaseName.set("${project.name}-with-dependencies")

    manifest {
        attributes["Implementation-Title"] = "Gradle Jar Bundling"
        attributes["Implementation-Version"] = archiveVersion.get()
        attributes["Main-Class"] = "id.walt.MainCliKt"
    }

    from(configurations.runtimeClasspath.get().map { if (it.isDirectory) it else zipTree(it) })
    with(tasks.jar.get() as CopySpec)
}

application {
    mainClass.set("id.walt.MainCliKt")
}

publishing {
    publications {
        create<MavenPublication>("mavenJava") {
            pom {
                name.set("walt.id SSI Kit")
                description.set("Kotlin/Java library for SSI core services, with primary focus on European EBSI/ESSIF ecosystem.")
                url.set("https://walt.id")
            }
            from(components["java"])
        }
    }

    repositories {
        maven {
            url = uri("https://maven.walt.id/repository/waltid-ssi-kit/")
            val usernameFile = File("secret_maven_username.txt")
            val passwordFile = File("secret_maven_password.txt")
            val secretMavenUsername = System.getenv()["MAVEN_USERNAME"] ?: if (usernameFile.isFile) { usernameFile.readLines()[0] } else { "" }
            val secretMavenPassword = System.getenv()["MAVEN_PASSWORD"] ?: if (passwordFile.isFile) { passwordFile.readLines()[0] } else { "" }

            credentials {
                username = secretMavenUsername
                password = secretMavenPassword
            }
        }
    }
}

licenseReport {
    renderers = arrayOf<com.github.jk1.license.render.ReportRenderer>(
        com.github.jk1.license.render.InventoryHtmlReportRenderer(
            "report.html",
            "Backend"
        )
    )
    filters =
        arrayOf<com.github.jk1.license.filter.DependencyFilter>(com.github.jk1.license.filter.LicenseBundleNormalizer())
}
<|MERGE_RESOLUTION|>--- conflicted
+++ resolved
@@ -44,11 +44,7 @@
     implementation("com.google.guava:guava:31.0.1-jre")
 
     // VC
-<<<<<<< HEAD
     implementation("id.walt:waltid-ssikit-vclib:1.11.0")
-=======
-    implementation("id.walt:waltid-ssikit-vclib:1.10")
->>>>>>> f732da87
 
     // JSON
     implementation("org.json:json:20210307")

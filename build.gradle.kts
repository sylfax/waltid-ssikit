--- conflicted
+++ resolved
@@ -10,7 +10,7 @@
 }
 
 group = "id.walt"
-version = "1.6-fix-issued"
+version = "1.6.1"
 
 repositories {
     mavenCentral()
@@ -45,11 +45,7 @@
     implementation("com.google.guava:guava:31.0.1-jre")
 
     // VC
-<<<<<<< HEAD
     implementation("id.walt:waltid-ssikit-vclib:1.15-SNAPSHOT")
-=======
-    implementation("id.walt:waltid-ssikit-vclib:1.15-fix-issued")
->>>>>>> a02b5a96
 
     // JSON
     implementation("org.json:json:20210307")

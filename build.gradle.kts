--- conflicted
+++ resolved
@@ -44,11 +44,7 @@
     implementation("com.google.guava:guava:31.0.1-jre")
 
     // VC
-<<<<<<< HEAD
-    implementation("id.walt:waltid-ssikit-vclib:1.11.2-SNAPSHOT")
-=======
     implementation("id.walt:waltid-ssikit-vclib:1.12.0")
->>>>>>> 157445e1
 
     // JSON
     implementation("org.json:json:20210307")
@@ -102,11 +98,11 @@
 
     // Testing
     //testImplementation(kotlin("test-junit"))
-    testImplementation("io.mockk:mockk:1.12.1")
+    testImplementation("io.mockk:mockk:1.12.2")
 
-    testImplementation("io.kotest:kotest-runner-junit5:5.0.1")
-    testImplementation("io.kotest:kotest-assertions-core:5.0.1")
-    testImplementation("io.kotest:kotest-assertions-json:5.0.1")
+    testImplementation("io.kotest:kotest-runner-junit5:5.1.0")
+    testImplementation("io.kotest:kotest-assertions-core:5.1.0")
+    testImplementation("io.kotest:kotest-assertions-json:5.1.0")
 }
 
 tasks.withType<Test> {
